--- conflicted
+++ resolved
@@ -79,11 +79,7 @@
 
     /// set container learn mode
     /// @param aEnableLearning true to enable learning mode
-<<<<<<< HEAD
-    /// @param aDisableProximityCheck true to disable proximity check (e.g. minimal RSSI requirement for some enOcean devices)
-=======
     /// @param aDisableProximityCheck true to disable proximity check (e.g. minimal RSSI requirement for some EnOcean devices)
->>>>>>> 85330e2f
     /// @note learn events (new devices found or devices removed) must be reported by calling reportLearnEvent() on DeviceContainer.
     void setLearnMode(bool aEnableLearning, bool aDisableProximityCheck);
 
