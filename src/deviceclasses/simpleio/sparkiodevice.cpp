//
//  Copyright (c) 2014-2015 plan44.ch / Lukas Zeller, Zurich, Switzerland
//
//  Author: Lukas Zeller <luz@plan44.ch>
//
//  This file is part of vdcd.
//
//  vdcd is free software: you can redistribute it and/or modify
//  it under the terms of the GNU General Public License as published by
//  the Free Software Foundation, either version 3 of the License, or
//  (at your option) any later version.
//
//  vdcd is distributed in the hope that it will be useful,
//  but WITHOUT ANY WARRANTY; without even the implied warranty of
//  MERCHANTABILITY or FITNESS FOR A PARTICULAR PURPOSE.  See the
//  GNU General Public License for more details.
//
//  You should have received a copy of the GNU General Public License
//  along with vdcd. If not, see <http://www.gnu.org/licenses/>.
//

#include "sparkiodevice.hpp"


#include "fnv.hpp"

#include "buttonbehaviour.hpp"
#include "lightbehaviour.hpp"


using namespace p44;


#pragma mark - SparkLightScene

SparkLightScene::SparkLightScene(SceneDeviceSettings &aSceneDeviceSettings, SceneNo aSceneNo) :
  inherited(aSceneDeviceSettings, aSceneNo)
{
  extendedState = 0;
}


#pragma mark - spark scene values/channels


double SparkLightScene::sceneValue(size_t aChannelIndex)
{
  ChannelBehaviourPtr cb = getDevice().getChannelByIndex(aChannelIndex);
  switch (cb->getChannelType()) {
    case channeltype_sparkmode: return extendedState;
    default: return inherited::sceneValue(aChannelIndex);
  }
  return 0;
}


void SparkLightScene::setSceneValue(size_t aChannelIndex, double aValue)
{
  ChannelBehaviourPtr cb = getDevice().getChannelByIndex(aChannelIndex);
  switch (cb->getChannelType()) {
    case channeltype_sparkmode: setPVar(extendedState, (uint32_t)aValue); break;
    default: inherited::setSceneValue(aChannelIndex, aValue); break;
  }
}


#pragma mark - scene persistence

const char *SparkLightScene::tableName()
{
  return "SparkLightScenes";
}

// data field definitions

static const size_t numSparkSceneFields = 1;

size_t SparkLightScene::numFieldDefs()
{
  return inherited::numFieldDefs()+numSparkSceneFields;
}


const FieldDefinition *SparkLightScene::getFieldDef(size_t aIndex)
{
  static const FieldDefinition dataDefs[numSparkSceneFields] = {
    { "extendedState", SQLITE_INTEGER }
  };
  if (aIndex<inherited::numFieldDefs())
    return inherited::getFieldDef(aIndex);
  aIndex -= inherited::numFieldDefs();
  if (aIndex<numSparkSceneFields)
    return &dataDefs[aIndex];
  return NULL;
}



/// load values from passed row
void SparkLightScene::loadFromRow(sqlite3pp::query::iterator &aRow, int &aIndex, uint64_t *aCommonFlagsP)
{
  inherited::loadFromRow(aRow, aIndex, aCommonFlagsP);
  // get the fields
  extendedState = aRow->get<int>(aIndex++);
}


/// bind values to passed statement
void SparkLightScene::bindToStatement(sqlite3pp::statement &aStatement, int &aIndex, const char *aParentIdentifier, uint64_t aCommonFlags)
{
  inherited::bindToStatement(aStatement, aIndex, aParentIdentifier, aCommonFlags);
  // bind the fields
  aStatement.bind(aIndex++, (int)extendedState);
}



#pragma mark - default scene values


void SparkLightScene::setDefaultSceneValues(SceneNo aSceneNo)
{
  // init default brightness
  inherited::setDefaultSceneValues(aSceneNo);
  // default to mode 3 = RGB lamp
  extendedState = 3; // mode 3 = lamp
  markClean(); // default values are always clean
}





#pragma mark - SparkLightBehaviour


SparkLightBehaviour::SparkLightBehaviour(Device &aDevice) :
  inherited(aDevice)
{
  // add special spark mode channel
  sparkmode = ChannelBehaviourPtr(new SparkModeChannel(*this));
  addChannel(sparkmode);
}


void SparkLightBehaviour::loadChannelsFromScene(DsScenePtr aScene)
{
  // now load spark specific scene information
  SparkLightScenePtr sparkLightScene = boost::dynamic_pointer_cast<SparkLightScene>(aScene);
  if (sparkLightScene) {
    sparkmode->setChannelValueIfNotDontCare(sparkLightScene, sparkLightScene->extendedState, 0, 0, true);
  }
  // load basic light scene info
  inherited::loadChannelsFromScene(aScene);
}


void SparkLightBehaviour::saveChannelsToScene(DsScenePtr aScene)
{
  // save basic light scene info
  inherited::saveChannelsToScene(aScene);
  // now save color specific scene information
  SparkLightScenePtr sparkLightScene = boost::dynamic_pointer_cast<SparkLightScene>(aScene);
  if (sparkLightScene) {
    sparkLightScene->setPVar(sparkLightScene->extendedState, (uint32_t)sparkmode->getChannelValue());
    sparkLightScene->setSceneValueFlags(sparkmode->getChannelIndex(), valueflags_dontCare, false);
  }
}


string SparkLightBehaviour::shortDesc()
{
  return string("SparkRGBLight");
}


#pragma mark - SparkDeviceSettings

SparkDeviceSettings::SparkDeviceSettings(Device &aDevice) :
  inherited(aDevice)
{
};


DsScenePtr SparkDeviceSettings::newDefaultScene(SceneNo aSceneNo)
{
  SparkLightScenePtr lightScene = SparkLightScenePtr(new SparkLightScene(*this, aSceneNo));
  lightScene->setDefaultSceneValues(aSceneNo);
  // return it
  return lightScene;
}



#pragma mark - SparkIoDevice

SparkIoDevice::SparkIoDevice(StaticDeviceContainer *aClassContainerP, const string &aDeviceConfig) :
  StaticDevice((DeviceClassContainer *)aClassContainerP),
  sparkCloudComm(MainLoop::currentMainLoop()),
  apiVersion(0)
{
  // config must be: sparkCoreId:accessToken
  size_t i = aDeviceConfig.find(":");
  if (i!=string::npos) {
    sparkCoreID = aDeviceConfig.substr(0,i);
    sparkCoreToken = aDeviceConfig.substr(i+1,string::npos);
  }
  // Simulate light device
  // - defaults to yellow (light)
  primaryGroup = group_yellow_light;
  // - use Spark settings, which include a scene table with extendedState for mode
  installSettings(DeviceSettingsPtr(new SparkDeviceSettings(*this)));
  // set the behaviour
  SparkLightBehaviourPtr sl = SparkLightBehaviourPtr(new SparkLightBehaviour(*this));
<<<<<<< HEAD
  sl->setHardwareOutputConfig(outputFunction_colordimmer, outputmode_gradual_positive, usage_undefined, true, 70); // spark light can draw 70 Watts with 240 WS2812 connected
=======
  sl->setHardwareOutputConfig(outputFunction_colordimmer, outputmode_gradual, usage_undefined, true, 70); // spark light can draw 70 Watts with 240 WS2812 connected
>>>>>>> a342e301
  sl->setHardwareName("SparkCore based RGB light");
  sl->initMinBrightness(1); // min brightness is 1
  addBehaviour(sl);
  // dsuid
	deriveDsUid();
}



bool SparkIoDevice::sparkApiCall(JsonWebClientCB aResponseCB, string aArgs)
{
  string url = string_format("https://api.spark.io/v1/devices/%s/vdsd", sparkCoreID.c_str());
  string data;
  HttpComm::appendFormValue(data, "access_token", sparkCoreToken);
  HttpComm::appendFormValue(data, "args", aArgs);
  LOG(LOG_DEBUG, "sparkApiCall to %s - data = %s", url.c_str(), data.c_str());
  return sparkCloudComm.jsonReturningRequest(url.c_str(), aResponseCB, "POST", data);
}



void SparkIoDevice::initializeDevice(StatusCB aCompletedCB, bool aFactoryReset)
{
  // get vdsd API version
  if (!sparkApiCall(boost::bind(&SparkIoDevice::apiVersionReceived, this, aCompletedCB, aFactoryReset, _1, _2), "version")) {
    // could not even issue request, init complete
    inherited::initializeDevice(aCompletedCB, aFactoryReset);
  }
}


void SparkIoDevice::apiVersionReceived(StatusCB aCompletedCB, bool aFactoryReset, JsonObjectPtr aJsonResponse, ErrorPtr aError)
{
  if (Error::isOK(aError) && aJsonResponse) {
    if (apiVersion==0) {
      // only set if unknown so far to avoid other out-of-sequence responses from cloud to change the API version
      JsonObjectPtr o = aJsonResponse->get("return_value");
      if (o) {
        apiVersion = o->int32Value();
      }
      o = aJsonResponse->get("name");
      if (o) {
        initializeName(o->stringValue());
      }
    }
  }
  // anyway, consider initialized
  inherited::initializeDevice(aCompletedCB, aFactoryReset);
}


void SparkIoDevice::checkPresence(PresenceCB aPresenceResultHandler)
{
  if (applyInProgress) {
    // cannot query now, update in progress, assume still present
    aPresenceResultHandler(true);
    return;
  }
  // query the device
  sparkApiCall(boost::bind(&SparkIoDevice::presenceStateReceived, this, aPresenceResultHandler, _1, _2), "version");
}



void SparkIoDevice::presenceStateReceived(PresenceCB aPresenceResultHandler, JsonObjectPtr aJsonResponse, ErrorPtr aError)
{
  bool reachable = false;
  if (Error::isOK(aError) && aJsonResponse) {
    JsonObjectPtr connected = aJsonResponse->get("connected");
    if (connected)
      reachable = connected->boolValue();
  }
  aPresenceResultHandler(reachable);
}



void SparkIoDevice::applyChannelValues(SimpleCB aDoneCB, bool aForDimming)
{
  SparkLightBehaviourPtr sl = boost::dynamic_pointer_cast<SparkLightBehaviour>(output);
  if (sl) {
    if (!needsToApplyChannels()) {
      // NOP for this call
      channelValuesSent(sl, aDoneCB, JsonObjectPtr(), ErrorPtr());
      return;
    }
    // needs update
    // - derive (possibly new) color mode from changed channels
    sl->deriveColorMode();
    // - process according to spark mode
    uint32_t stateWord;
    uint8_t mode = sl->sparkmode->getTransitionalValue();
    if (mode==3) {
      // RGB lamp
      double r,g,b;
      sl->getRGB(r, g, b, 255); // Spark RGB values are scaled 0..255
      stateWord =
        (mode << 24) |
        ((int)r << 16) |
        ((int)g << 8) |
        (int)b;
      LOG(LOG_DEBUG, "Spark vdsd: Update state to mode=%d, RGB=%d,%d,%d, stateWord=0x%08X / %d", mode, (int)r, (int)g, (int)b, stateWord, stateWord);
    }
    else {
      // brightness only
      double br = sl->brightness->getTransitionalValue()*255/sl->brightness->getMax();
      stateWord =
        (mode << 24) |
        ((int)br & 0xFF);
      LOG(LOG_DEBUG, "Spark vdsd: Update state to mode=%d, Brightness=%d, stateWord=0x%08X / %d", mode, (int)br, stateWord, stateWord);
    }
    // set output value
    if (apiVersion==2) {
      string args = string_format("state=%u", stateWord);
      // posting might fail if done too early
      if (!sparkApiCall(boost::bind(&SparkIoDevice::channelValuesSent, this, sl, aDoneCB, _1, _2), args)) {
        // retry after a while
        MainLoop::currentMainLoop().executeOnce(boost::bind(&SparkIoDevice::applyChannelValues, this, aDoneCB, aForDimming), 1*Second);
      }
    }
    else {
      // error, wrong API
      channelValuesSent(sl, aDoneCB, JsonObjectPtr(), ErrorPtr(new WebError(415)));
    }
  }
}


void SparkIoDevice::channelValuesSent(SparkLightBehaviourPtr aSparkLightBehaviour, SimpleCB aDoneCB, JsonObjectPtr aJsonResponse, ErrorPtr aError)
{
  if (Error::isOK(aError)) {
    aSparkLightBehaviour->appliedColorValues();
  }
  else {
    LOG(LOG_DEBUG, "Spark API error: %s", aError->description().c_str());
  }
  // confirm done
  if (aDoneCB) aDoneCB();
}



void SparkIoDevice::syncChannelValues(SimpleCB aDoneCB)
{
  // query light attributes and state
  sparkApiCall(boost::bind(&SparkIoDevice::channelValuesReceived, this, aDoneCB, _1, _2), "state");
}



void SparkIoDevice::channelValuesReceived(SimpleCB aDoneCB, JsonObjectPtr aJsonResponse, ErrorPtr aError)
{
  if (Error::isOK(aError) && aJsonResponse) {
    JsonObjectPtr o = aJsonResponse->get("return_value");
    SparkLightBehaviourPtr sl = boost::dynamic_pointer_cast<SparkLightBehaviour>(output);
    if (o && sl) {
      uint32_t state = o->int32Value();
      uint8_t mode = (state>>24) & 0xFF;
      sl->sparkmode->syncChannelValue(mode);
      if (mode==3) {
        // RGB lamp
        double r = (state>>16) & 0xFF;
        double g = (state>>8) & 0xFF;
        double b = state & 0xFF;
        sl->setRGB(r, g, b, 255);
      }
      else {
        // brightness only
        sl->brightness->syncChannelValue(state & 0xFF);
      }
    }
  }
  // done
  inherited::syncChannelValues(aDoneCB);
}



void SparkIoDevice::deriveDsUid()
{
  // vDC implementation specific UUID:
  //   UUIDv5 with name = classcontainerinstanceid::SparkCoreID
  DsUid vdcNamespace(DSUID_P44VDC_NAMESPACE_UUID);
  string s = classContainerP->deviceClassContainerInstanceIdentifier();
  s += "::" + sparkCoreID;
  dSUID.setNameInSpace(s, vdcNamespace);
}



string SparkIoDevice::description()
{
  string s = inherited::description();
  string_format_append(s, "\n- MessageTorch RGB light controlled via spark cloud API");
  return s;
}<|MERGE_RESOLUTION|>--- conflicted
+++ resolved
@@ -212,11 +212,7 @@
   installSettings(DeviceSettingsPtr(new SparkDeviceSettings(*this)));
   // set the behaviour
   SparkLightBehaviourPtr sl = SparkLightBehaviourPtr(new SparkLightBehaviour(*this));
-<<<<<<< HEAD
-  sl->setHardwareOutputConfig(outputFunction_colordimmer, outputmode_gradual_positive, usage_undefined, true, 70); // spark light can draw 70 Watts with 240 WS2812 connected
-=======
   sl->setHardwareOutputConfig(outputFunction_colordimmer, outputmode_gradual, usage_undefined, true, 70); // spark light can draw 70 Watts with 240 WS2812 connected
->>>>>>> a342e301
   sl->setHardwareName("SparkCore based RGB light");
   sl->initMinBrightness(1); // min brightness is 1
   addBehaviour(sl);
