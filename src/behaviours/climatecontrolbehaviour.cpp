//
//  Copyright (c) 2013-2015 plan44.ch / Lukas Zeller, Zurich, Switzerland
//
//  Author: Lukas Zeller <luz@plan44.ch>
//
//  This file is part of vdcd.
//
//  vdcd is free software: you can redistribute it and/or modify
//  it under the terms of the GNU General Public License as published by
//  the Free Software Foundation, either version 3 of the License, or
//  (at your option) any later version.
//
//  vdcd is distributed in the hope that it will be useful,
//  but WITHOUT ANY WARRANTY; without even the implied warranty of
//  MERCHANTABILITY or FITNESS FOR A PARTICULAR PURPOSE.  See the
//  GNU General Public License for more details.
//
//  You should have received a copy of the GNU General Public License
//  along with vdcd. If not, see <http://www.gnu.org/licenses/>.
//

#include "climatecontrolbehaviour.hpp"
#include <math.h>

using namespace p44;


#pragma mark - ClimateControlScene


ClimateControlScene::ClimateControlScene(SceneDeviceSettings &aSceneDeviceSettings, SceneNo aSceneNo) :
  inherited(aSceneDeviceSettings, aSceneNo)
{
}


void ClimateControlScene::setDefaultSceneValues(SceneNo aSceneNo)
{
  // set the common simple scene defaults
  inherited::setDefaultSceneValues(aSceneNo);
  // Add special climate behaviour scene commands
  switch (aSceneNo) {
    case CLIMATE_WINTER:
      sceneCmd = scene_cmd_heating_winter_mode;
      sceneArea = 0; // not an area scene any more
      break;
    case CLIMATE_SUMMER:
      sceneCmd = scene_cmd_heating_summer_mode;
      sceneArea = 0; // not an area scene any more
      break;
    case CLIMATE_VALVE_PROPHYLAXIS:
      sceneCmd = scene_cmd_heating_valve_prophylaxis;
      sceneArea = 0; // not an area scene any more
      break;
    default:
      break;
  }
  markClean(); // default values are always clean
}


#pragma mark - ShadowDeviceSettings with default shadow scenes factory


ClimateDeviceSettings::ClimateDeviceSettings(Device &aDevice) :
  inherited(aDevice)
{
}


DsScenePtr ClimateDeviceSettings::newDefaultScene(SceneNo aSceneNo)
{
  ClimateControlScenePtr climateControlScene = ClimateControlScenePtr(new ClimateControlScene(*this, aSceneNo));
  climateControlScene->setDefaultSceneValues(aSceneNo);
  // return it
  return climateControlScene;
}



#pragma mark - ClimateControlBehaviour


ClimateControlBehaviour::ClimateControlBehaviour(Device &aDevice) :
  inherited(aDevice),
  heatingSystemCapability(hscapability_heatingAndCooling), // assume valve can handle both negative and positive values (even if only by applying absolute value to valve)
  summerMode(false), // assume valve active
  runProphylaxis(false) // no run scheduled
{
  // make it member of the room temperature control group by default
  setGroupMembership(group_roomtemperature_control, true);
  // add the output channel
  // TODO: do we have a proper channel type for this?
  ChannelBehaviourPtr ch = ChannelBehaviourPtr(new HeatingLevelChannel(*this));
  addChannel(ch);
}



bool ClimateControlBehaviour::processControlValue(const string &aName, double aValue)
{
  if (aName=="heatingLevel") {
    if (isMember(group_roomtemperature_control) && isEnabled()) {
<<<<<<< HEAD
      // apply to channel
      // Note: device implementation will limit the applicable range to positives or negatives only according to
      //   outputMode using outputValueAccordingToMode().
      ChannelBehaviourPtr cb = getChannelByType(channeltype_default);
      if (cb) {
        cb->setChannelValue(aValue, 0, true); // always apply
        return true; // needs apply
=======
      ChannelBehaviourPtr cb = getChannelByType(channeltype_default);
      if (cb) {
        // apply outputmode
        aValue = outputValueAccordingToMode(aValue);
        // clip to -100..0..100 range
        if (aValue<-100) aValue = -100;
        else if (aValue>100) aValue = 100;
        // limit according to heatingSystemCapability setting
        switch (heatingSystemCapability) {
          case hscapability_heatingOnly:
            // 0..100
            if (aValue<0) aValue = 0; // ignore negatives
            break;
          case hscapability_coolingOnly:
            // -100..0
            if (aValue>0) aValue = 0; // ignore positives
            break;
          default:
          case hscapability_heatingAndCooling:
            // pass all values
            break;
        }
        // adapt to hardware capabilities
        if (outputFunction!=outputFunction_bipolar_positional) {
          // non-bipolar valves can only handle positive values, even for cooling
          aValue = fabs(aValue);
        }
        // apply now
        cb->setChannelValue(aValue); // always apply
>>>>>>> a342e301
      }
    }
  }
  return inherited::processControlValue(aName, aValue);
}


Tristate ClimateControlBehaviour::hasModelFeature(DsModelFeatures aFeatureIndex)
{
  // now check for climate control behaviour level features
  switch (aFeatureIndex) {
    case modelFeature_blink:
      // heating outputs can't blink
      return no;
    case modelFeature_heatinggroup:
      // Assumption: virtual heating control devices (valves) do have group and mode setting...
      return yes;
    case modelFeature_heatingoutmode:
      // ...but not the more specific PWM and heating props
      return no;
    case modelFeature_valvetype:
      // for now, all climate control devices are heating valves
      return yes;
    default:
      // not available at this level, ask base class
      return inherited::hasModelFeature(aFeatureIndex);
  }
}


// apply scene
// - execute special climate commands
bool ClimateControlBehaviour::applyScene(DsScenePtr aScene)
{
  // check the special hardwired scenes
  if (isMember(group_roomtemperature_control)) {
    SceneCmd sceneCmd = aScene->sceneCmd;
    switch (sceneCmd) {
      case scene_cmd_heating_winter_mode:
        // switch to winter mode
        summerMode = false;
        return true;
      case scene_cmd_heating_summer_mode:
        // switch to summer mode
        summerMode = true;
        return true;
      case scene_cmd_heating_valve_prophylaxis:
        // valve prophylaxis
        runProphylaxis = true;
        return true;
      default:
        break;
    }
  }
  // other type of scene, let base class handle it
  return inherited::applyScene(aScene);
}


#pragma mark - persistence


const char *ClimateControlBehaviour::tableName()
{
  return "ClimateOutputSettings";
}


// data field definitions

static const size_t numFields = 1;

size_t ClimateControlBehaviour::numFieldDefs()
{
  return inherited::numFieldDefs()+numFields;
}


const FieldDefinition *ClimateControlBehaviour::getFieldDef(size_t aIndex)
{
  static const FieldDefinition dataDefs[numFields] = {
    { "heatingSystemCapability", SQLITE_INTEGER },
  };
  if (aIndex<inherited::numFieldDefs())
    return inherited::getFieldDef(aIndex);
  aIndex -= inherited::numFieldDefs();
  if (aIndex<numFields)
    return &dataDefs[aIndex];
  return NULL;
}


/// load values from passed row
void ClimateControlBehaviour::loadFromRow(sqlite3pp::query::iterator &aRow, int &aIndex, uint64_t *aCommonFlagsP)
{
  // get the data
  inherited::loadFromRow(aRow, aIndex, aCommonFlagsP);
  // decode the common flags
  if (aCommonFlagsP) summerMode = *aCommonFlagsP & outputflag_summerMode;
  // get the fields
  heatingSystemCapability = (DsHeatingSystemCapability)aRow->get<int>(aIndex++);
}


// bind values to passed statement
void ClimateControlBehaviour::bindToStatement(sqlite3pp::statement &aStatement, int &aIndex, const char *aParentIdentifier, uint64_t aCommonFlags)
{
  // encode the flags
  if (summerMode) aCommonFlags |= outputflag_summerMode;
  // bind
  inherited::bindToStatement(aStatement, aIndex, aParentIdentifier, aCommonFlags);
  // bind the fields
  aStatement.bind(aIndex++, heatingSystemCapability);
}


#pragma mark - property access


static char climatecontrol_key;

// settings properties

enum {
  heatingSystemCapability_key,
  numSettingsProperties
};


int ClimateControlBehaviour::numSettingsProps() { return inherited::numSettingsProps()+numSettingsProperties; }
const PropertyDescriptorPtr ClimateControlBehaviour::getSettingsDescriptorByIndex(int aPropIndex, PropertyDescriptorPtr aParentDescriptor)
{
  static const PropertyDescription properties[numSettingsProperties] = {
    { "heatingSystemCapability", apivalue_uint64, heatingSystemCapability_key+settings_key_offset, OKEY(climatecontrol_key) },
  };
  int n = inherited::numSettingsProps();
  if (aPropIndex<n)
    return inherited::getSettingsDescriptorByIndex(aPropIndex, aParentDescriptor);
  aPropIndex -= n;
  return PropertyDescriptorPtr(new StaticPropertyDescriptor(&properties[aPropIndex], aParentDescriptor));
}


// access to all fields

bool ClimateControlBehaviour::accessField(PropertyAccessMode aMode, ApiValuePtr aPropValue, PropertyDescriptorPtr aPropertyDescriptor)
{
  if (aPropertyDescriptor->hasObjectKey(climatecontrol_key)) {
    if (aMode==access_read) {
      // read properties
      switch (aPropertyDescriptor->fieldKey()) {
        // Settings properties
        case heatingSystemCapability_key+settings_key_offset: aPropValue->setUint8Value(heatingSystemCapability); return true;
      }
    }
    else {
      // write properties
      switch (aPropertyDescriptor->fieldKey()) {
        // Settings properties
        case heatingSystemCapability_key+settings_key_offset: setPVar(heatingSystemCapability, (DsHeatingSystemCapability)aPropValue->uint8Value()); return true;
      }
    }
  }
  // not my field, let base class handle it
  return inherited::accessField(aMode, aPropValue, aPropertyDescriptor);
}




#pragma mark - description


string ClimateControlBehaviour::shortDesc()
{
  return string("ClimateControl");
}


string ClimateControlBehaviour::description()
{
  string s = string_format("%s behaviour (in %smode)", shortDesc().c_str(), isSummerMode() ? "summer" : "winter");
  s.append(inherited::description());
  return s;
}
<|MERGE_RESOLUTION|>--- conflicted
+++ resolved
@@ -20,7 +20,6 @@
 //
 
 #include "climatecontrolbehaviour.hpp"
-#include <math.h>
 
 using namespace p44;
 
@@ -97,19 +96,10 @@
 
 
 
-bool ClimateControlBehaviour::processControlValue(const string &aName, double aValue)
+void ClimateControlBehaviour::processControlValue(const string &aName, double aValue)
 {
   if (aName=="heatingLevel") {
     if (isMember(group_roomtemperature_control) && isEnabled()) {
-<<<<<<< HEAD
-      // apply to channel
-      // Note: device implementation will limit the applicable range to positives or negatives only according to
-      //   outputMode using outputValueAccordingToMode().
-      ChannelBehaviourPtr cb = getChannelByType(channeltype_default);
-      if (cb) {
-        cb->setChannelValue(aValue, 0, true); // always apply
-        return true; // needs apply
-=======
       ChannelBehaviourPtr cb = getChannelByType(channeltype_default);
       if (cb) {
         // apply outputmode
@@ -139,11 +129,9 @@
         }
         // apply now
         cb->setChannelValue(aValue); // always apply
->>>>>>> a342e301
       }
     }
   }
-  return inherited::processControlValue(aName, aValue);
 }
 
 
